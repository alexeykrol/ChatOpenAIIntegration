import React, { useState, useRef, useEffect } from 'react';
import ReactMarkdown from 'react-markdown';
import remarkGfm from 'remark-gfm';
import { Prism as SyntaxHighlighter } from 'react-syntax-highlighter';
import { oneDark, oneLight } from 'react-syntax-highlighter/dist/esm/styles/prism';
import { useStore } from '../store/useStore';
import { Send, Square, Bot, User, Zap, Brain, Copy, Check } from 'lucide-react';

export const ChatArea: React.FC = () => {
  const {
    messages,
    activePersonality,
    totalTokens,
    isGenerating,
    sendMessage,
    settings,
    currentChatId,
    togglePersonalities,
    updatePersonality
  } = useStore();

  const [input, setInput] = useState('');
  const messagesEndRef = useRef<HTMLDivElement>(null);
  const textareaRef = useRef<HTMLTextAreaElement>(null);
  const [copiedMessageId, setCopiedMessageId] = useState<string | null>(null);

  const scrollToBottom = () => {
    messagesEndRef.current?.scrollIntoView({ behavior: 'smooth' });
  };

  useEffect(() => {
    scrollToBottom();
  }, [messages]);

  useEffect(() => {
    // Auto-focus input after AI response is complete or when chat changes
    if (!isGenerating && textareaRef.current) {
      textareaRef.current.focus();
    }
  }, [isGenerating, currentChatId]);

  const handleSubmit = async (e: React.FormEvent) => {
    e.preventDefault();
    if (!input.trim() || isGenerating || !settings?.openai_api_key) return;

<<<<<<< HEAD
    // Sanitize input: trim whitespace and limit length
    const message = input.trim().slice(0, 10000); // Limit to 10k characters
=======
    const message = input.trim();

    // Input validation
    const MAX_MESSAGE_LENGTH = 10000;
    if (message.length > MAX_MESSAGE_LENGTH) {
      console.error('Message too long');
      return;
    }

    // Sanitize message - remove any potentially dangerous characters
    const sanitizedMessage = message.replace(/[\x00-\x08\x0B-\x0C\x0E-\x1F\x7F]/g, '');

>>>>>>> c4526121
    setInput('');

    // Reset textarea height
    if (textareaRef.current) {
      textareaRef.current.style.height = 'auto';
    }

    await sendMessage(sanitizedMessage);
  };

  const handleCopyMessage = async (messageId: string, content: string) => {
    try {
      await navigator.clipboard.writeText(content);
      setCopiedMessageId(messageId);
      setTimeout(() => setCopiedMessageId(null), 2000);
    } catch (error) {
      console.error('Failed to copy message:', error);
    }
  };

  const handleKeyDown = (e: React.KeyboardEvent) => {
    if (e.key === 'Enter' && !e.shiftKey) {
      e.preventDefault();
      handleSubmit(e);
    }
  };

  const handleInputChange = (e: React.ChangeEvent<HTMLTextAreaElement>) => {
    setInput(e.target.value);
    
    // Auto-resize textarea
    const textarea = e.target;
    textarea.style.height = 'auto';
    textarea.style.height = Math.min(textarea.scrollHeight, 200) + 'px';
  };

  if (!settings?.openai_api_key) {
    return (
      <div className="flex-1 flex items-center justify-center bg-white dark:bg-gray-800">
        <div className="text-center max-w-md">
          <Bot className="w-16 h-16 text-gray-400 mx-auto mb-4" />
          <h2 className="text-xl font-semibold text-gray-900 dark:text-white mb-2">
            OpenAI API Key Required
          </h2>
          <p className="text-gray-600 dark:text-gray-400 mb-4">
            Please add your OpenAI API key in settings to start chatting.
          </p>
          <button
            onClick={() => useStore.getState().toggleSettings()}
            className="bg-blue-600 hover:bg-blue-700 text-white px-4 py-2 rounded-lg transition-colors"
          >
            Open Settings
          </button>
        </div>
      </div>
    );
  }

  return (
    <div className="flex-1 flex flex-col bg-white dark:bg-gray-800">
      {/* Header */}
      <div className="border-b border-gray-200 dark:border-gray-700 p-4">
        <div className="flex items-center justify-between">
          <div className="flex items-center gap-3">
            <h2 className="text-lg font-semibold text-gray-900 dark:text-white">
              {activePersonality ? activePersonality.name : 'Default Assistant'}
            </h2>
            {activePersonality && (
              <label className="flex items-center gap-2 text-sm text-gray-700 dark:text-gray-300">
                <input
                  type="checkbox"
                  checked={activePersonality.has_memory}
                  onChange={(e) => updatePersonality(activePersonality.id, { has_memory: e.target.checked })}
                  className="w-4 h-4 text-blue-600 bg-gray-100 border-gray-300 rounded focus:ring-blue-500 dark:focus:ring-blue-600 dark:ring-offset-gray-800 focus:ring-2 dark:bg-gray-700 dark:border-gray-600"
                />
                <Brain className="w-4 h-4" />
                Memory
              </label>
            )}
          </div>
          <div className="flex items-center gap-4">
            {/* Model Info */}
            <div className="hidden md:flex items-center gap-4 text-sm text-gray-600 dark:text-gray-400">
              <div className="flex items-center gap-1">
                <Bot className="w-4 h-4" />
                <span>{settings?.model || 'gpt-4o'}</span>
              </div>
              <div className="flex items-center gap-1">
                <Zap className="w-4 h-4" />
                <span>T: {settings?.temperature || 0.7}</span>
              </div>
              <div className="flex items-center gap-1">
                <span className="text-xs">🎯</span>
                <span>{settings?.max_tokens || 2000} tokens</span>
              </div>
            </div>
            
            <button
              onClick={togglePersonalities}
              className="flex items-center gap-2 text-gray-700 dark:text-gray-300 hover:bg-gray-100 dark:hover:bg-gray-700 px-3 py-2 rounded-lg transition-colors"
            >
              <User className="w-4 h-4" />
              <span className="hidden sm:inline">Personality</span>
            </button>
          </div>
        </div>
      </div>

      {/* Messages */}
      <div className="flex-1 overflow-y-auto">
        {messages.length === 0 ? (
          <div className="flex items-center justify-center h-full">
            <div className="text-center max-w-md">
              <Bot className="w-16 h-16 text-gray-400 mx-auto mb-4" />
              <h2 className="text-xl font-semibold text-gray-900 dark:text-white mb-2">
                Start a conversation
              </h2>
              <p className="text-gray-600 dark:text-gray-400">
                Ask me anything! I'm here to help with your questions and tasks.
              </p>
            </div>
          </div>
        ) : (
          <div className="space-y-4 p-4">
            {messages.map((message) => (
              <div
                key={message.id}
                className={`group flex gap-4 ${
                  message.role === 'user' ? 'justify-end' : 'justify-start'
                }`}
              >
                <div className="relative max-w-3xl">
                  <div
                    className={`rounded-2xl px-4 py-3 ${
                      message.role === 'user'
                       ? 'bg-blue-600 text-white'
                       : 'bg-gray-100 dark:bg-gray-700 text-gray-900 dark:text-white'
                    }`}
                  >
                    {message.role === 'user' ? (
                      <p className="whitespace-pre-wrap">{message.content}</p>
                    ) : (
                      <ReactMarkdown
                        remarkPlugins={[remarkGfm]}
                        components={{
                          code({ node, inline, className, children, ...props }) {
                            const match = /language-(\w+)/.exec(className || '');
                            return !inline && match ? (
                              <SyntaxHighlighter
                                style={settings?.theme === 'dark' ? oneDark : oneLight}
                                language={match[1]}
                                PreTag="div"
                                className="rounded-lg !mt-2 !mb-2"
                                {...props}
                              >
                                {String(children).replace(/\n$/, '')}
                              </SyntaxHighlighter>
                            ) : (
                              <code
                                className="bg-gray-200 dark:bg-gray-600 px-1 py-0.5 rounded text-sm"
                                {...props}
                              >
                                {children}
                              </code>
                            );
                          },
                        }}
                      >
                        {message.content}
                      </ReactMarkdown>
                    )}
                    {message.role === 'assistant' && message.token_usage && (
                      <div className="mt-2 pt-2 border-t border-gray-200 dark:border-gray-600">
                        <div className="flex items-center gap-1 text-xs text-gray-500 dark:text-gray-400">
                          <Zap className="w-3 h-3" />
                          <span>
                            Tokens: {message.token_usage.total_tokens} 
                            ({message.token_usage.prompt_tokens} + {message.token_usage.completion_tokens})
                            • Total: {totalTokens.toLocaleString()}
                          </span>
                        </div>
                      </div>
                    )}
                  </div>
                  
                  {/* Copy Button - Always visible below message */}
                  <div className={`mt-2 ${message.role === 'user' ? 'text-right' : 'text-left'}`}>
                    <button
                      onClick={() => handleCopyMessage(message.id, message.content)}
                      className="inline-flex items-center gap-1 text-xs text-gray-500 dark:text-gray-400 hover:text-gray-700 dark:hover:text-gray-200 transition-colors"
                    >
                      {copiedMessageId === message.id ? (
                        <>
                          <Check className="w-3 h-3 text-green-500" />
                          <span className="text-green-500">Copied!</span>
                        </>
                      ) : (
                        <>
                          <Copy className="w-3 h-3" />
                          <span>Copy</span>
                        </>
                      )}
                    </button>
                  </div>
                </div>
              </div>
            ))}
            
            {isGenerating && (
              <div className="flex gap-4 justify-start">
                <div className="bg-gray-100 dark:bg-gray-700 rounded-2xl px-4 py-3">
                  <div className="flex items-center gap-2 text-gray-600 dark:text-gray-400">
                    <div className="flex gap-1">
                      <div className="w-2 h-2 bg-current rounded-full animate-bounce"></div>
                      <div className="w-2 h-2 bg-current rounded-full animate-bounce" style={{ animationDelay: '0.1s' }}></div>
                      <div className="w-2 h-2 bg-current rounded-full animate-bounce" style={{ animationDelay: '0.2s' }}></div>
                    </div>
                    <span className="text-sm">AI is thinking...</span>
                  </div>
                </div>
              </div>
            )}
            
            <div ref={messagesEndRef} />
          </div>
        )}
      </div>

      {/* Input */}
      <div className="border-t border-gray-200 dark:border-gray-700 p-4">
        <form onSubmit={handleSubmit} className="flex gap-2">
          <div className="flex-1 relative">
            <textarea
              ref={textareaRef}
              value={input}
              onChange={handleInputChange}
              onKeyDown={handleKeyDown}
              placeholder="Type your message..."
              maxLength={10000}
              className="w-full resize-none border border-gray-300 dark:border-gray-600 rounded-lg px-4 py-3 pr-12 focus:ring-2 focus:ring-blue-500 focus:border-transparent bg-white dark:bg-gray-700 text-gray-900 dark:text-white"
              style={{ minHeight: '52px', maxHeight: '200px' }}
              disabled={isGenerating}
            />
            <button
              type="submit"
              disabled={!input.trim() || isGenerating}
              className="absolute right-2 top-1/2 transform -translate-y-1/2 p-2 bg-blue-600 hover:bg-blue-700 disabled:bg-gray-400 text-white rounded-lg transition-colors disabled:cursor-not-allowed"
            >
              {isGenerating ? (
                <Square className="w-4 h-4" />
              ) : (
                <Send className="w-4 h-4" />
              )}
            </button>
          </div>
        </form>
      </div>
    </div>
  );
};<|MERGE_RESOLUTION|>--- conflicted
+++ resolved
@@ -43,23 +43,18 @@
     e.preventDefault();
     if (!input.trim() || isGenerating || !settings?.openai_api_key) return;
 
-<<<<<<< HEAD
-    // Sanitize input: trim whitespace and limit length
-    const message = input.trim().slice(0, 10000); // Limit to 10k characters
-=======
     const message = input.trim();
 
-    // Input validation
+    // Input validation and sanitization
     const MAX_MESSAGE_LENGTH = 10000;
     if (message.length > MAX_MESSAGE_LENGTH) {
       console.error('Message too long');
       return;
     }
 
-    // Sanitize message - remove any potentially dangerous characters
+    // Sanitize message - remove any potentially dangerous control characters
     const sanitizedMessage = message.replace(/[\x00-\x08\x0B-\x0C\x0E-\x1F\x7F]/g, '');
 
->>>>>>> c4526121
     setInput('');
 
     // Reset textarea height
